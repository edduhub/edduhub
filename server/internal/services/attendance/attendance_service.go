package attendance

import (
	"context"
	"fmt"

	"eduhub/server/internal/models"
	"eduhub/server/internal/repository"
)

const (
	Present = "Present"
	Absent  = "Absent"
	Freezed = "Freezed"
)

type AttendanceService interface {
	GenerateQRCode(ctx context.Context, collegeID, courseID int, lectureID int) (string, error)
	GetAttendanceByLecture(ctx context.Context, collegeID, courseID int, lectureID int) ([]*models.Attendance, error)
	GetAttendanceByCourse(ctx context.Context, collegeID, courseID int) ([]*models.Attendance, error)
	GetAttendanceByStudent(ctx context.Context, collegeID, studentID int) ([]*models.Attendance, error)
	GetAttendanceByStudentAndCourse(ctx context.Context, collegeID, studentID int, courseID int) ([]*models.Attendance, error)
	MarkAttendance(ctx context.Context, collegeID int, studentID int, courseID int, lectureID int) (bool, error)
	UpdateAttendance(ctx context.Context, collegeID, studentID int, courseID int, lectureID int) (bool, error)
	FreezeAttendance(ctx context.Context, collegeID, studentID int) (bool, error)
	VerifyStudentStateAndEnrollment(ctx context.Context, collegeID, studentID, courseID int) (bool, error)
	ProcessQRCode(ctx context.Context, collegeID int, studentID int, qrCodeContent string) error
	MarkBulkAttendance(ctx context.Context, collegeID, courseID, lectureID int, studentStatuses []models.StudentAttendanceStatus) error
}
type attendanceService struct {
	repo           repository.AttendanceRepository
	studentRepo    repository.StudentRepository
	enrollmentRepo repository.EnrollmentRepository
}

func NewAttendanceService(repo repository.AttendanceRepository, studentRepo repository.StudentRepository, enrollmentRepo repository.EnrollmentRepository) AttendanceService {
	return &attendanceService{
		repo:           repo,
		studentRepo:    studentRepo,
		enrollmentRepo: enrollmentRepo,
	}
}

func (a *attendanceService) GetAttendanceByLecture(ctx context.Context, collegeID int, courseID int, lectureID int) ([]*models.Attendance, error) {
	return a.repo.GetAttendanceByLecture(ctx, collegeID, courseID, lectureID)
}

// to get attendance of all students in a course
func (a *attendanceService) GetAttendanceByCourse(ctx context.Context, collegeID int, courseID int) ([]*models.Attendance, error) {
	return a.repo.GetAttendanceByCourse(ctx, collegeID, courseID)
}

func (a *attendanceService) GetAttendanceByStudent(ctx context.Context, collegeID int, studentID int) ([]*models.Attendance, error) {
	return a.repo.GetAttendanceStudent(ctx, collegeID, studentID)
}

func (a *attendanceService) GetAttendanceByStudentAndCourse(ctx context.Context, collegeID int, studentID int, courseID int) ([]*models.Attendance, error) {
	return a.repo.GetAttendanceStudentInCourse(ctx, collegeID, studentID, courseID)
}

func (a *attendanceService) MarkAttendance(ctx context.Context, collegeID int, studentID, courseID, lectureID int) (bool, error) {
	ok, err := a.VerifyStudentStateAndEnrollment(ctx, collegeID, studentID, courseID)

	if !ok {
		return false, err
	}
	if err != nil {
		return false, err
	}

	// Mark attendance only if all verifications pass
	ok, err = a.repo.MarkAttendance(ctx, collegeID, studentID, courseID, lectureID)
	if err != nil {
		return false, fmt.Errorf("failed to mark attendance: %w", err)
	}

	return ok, nil
}

func (a *attendanceService) VerifyStudentStateAndEnrollment(ctx context.Context, collegeID int, studentID int, courseID int) (bool, error) {
	student, err := a.studentRepo.GetStudentByID(ctx, collegeID, studentID)
	if err != nil {
		return false, err
	}
	if !student.IsActive {
		return false, nil
	}
	if student.CollegeID != collegeID {
		return false, nil
	}
	// enrolled, err := a.studentRepo.VerifyStudentEnrollment(ctx, collegeID, studentID, courseID)
	exists, err := a.enrollmentRepo.IsStudentEnrolled(ctx, collegeID, studentID, courseID)
	return exists, err
}

func (a *attendanceService) GenerateAndProcessQRCode(ctx context.Context, collegeID, studentID int, courseID int, lectureID int) error {
	qrCode, err := a.GenerateQRCode(ctx, collegeID, courseID, lectureID)
	if err != nil {
		return nil
	}
	err = a.ProcessQRCode(ctx, collegeID, studentID, qrCode)
	if err != nil {
		return err
	}
	return nil
}

func (a *attendanceService) UpdateAttendance(ctx context.Context, collegeID, studentID int, courseID int, lectureID int) (bool, error) {
	attendances, err := a.GetAttendanceByStudent(ctx, collegeID, studentID)
	if err != nil {
		return false, err
	}

	var currentStatus string
	var updatedStatus string
	for _, att := range attendances {
		if att.LectureID == lectureID {
			currentStatus = att.Status
			break
		}
	}

	switch currentStatus {
	case Present:
		updatedStatus = Absent
	case Absent:
		updatedStatus = Present
	}
	err = a.repo.UpdateAttendance(ctx, collegeID, studentID, courseID, lectureID, updatedStatus)
	if err != nil {
		return false, err
	}
	return true, nil
}

func (a *attendanceService) MarkBulkAttendance(ctx context.Context, collegeID, courseID, lectureID int, studentStatuses []models.StudentAttendanceStatus) error {
	var errors []error

	for _, studentStatus := range studentStatuses {
		// 1. Verify student state and enrollment *before* attempting to mark
		ok, err := a.VerifyStudentStateAndEnrollment(ctx, collegeID, studentStatus.StudentID, courseID)
		if err != nil {
			errors = append(errors, fmt.Errorf("error verifying student %d: %w", studentStatus.StudentID, err))
			continue // Skip this student if verification fails
		}
		if !ok {
			errors = append(errors, fmt.Errorf("student %d not active or not enrolled in course %d", studentStatus.StudentID, courseID))
			continue // Skip this student
		}

		// 2. Call repository to set the specific status
		err = a.repo.SetAttendanceStatus(ctx, collegeID, studentStatus.StudentID, courseID, lectureID, studentStatus.Status)
		if err != nil {
			errors = append(errors, fmt.Errorf("error setting attendance for student %d: %w", studentStatus.StudentID, err))
		}
	}
	// Combine errors if any occurred, otherwise return nil
	if len(errors) > 0 {
		// You might want a more sophisticated error aggregation depending on needs
		return fmt.Errorf("encountered %d error(s) during bulk attendance marking: %v", len(errors), errors)
	}
	return nil
}

func (a *attendanceService) FreezeAttendance(ctx context.Context, collegeID, studentID int) (bool, error) {
	err := a.repo.FreezeAttendance(ctx, collegeID, studentID)
	if err != nil {
		return false, err
	}
	return true, nil
<<<<<<< HEAD
}
=======
}
>>>>>>> 7bda0a0a
<|MERGE_RESOLUTION|>--- conflicted
+++ resolved
@@ -168,8 +168,4 @@
 		return false, err
 	}
 	return true, nil
-<<<<<<< HEAD
 }
-=======
-}
->>>>>>> 7bda0a0a
