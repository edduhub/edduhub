--- conflicted
+++ resolved
@@ -195,7 +195,7 @@
 	return helpers.Success(c, "Success", 200)
 }
 
-<<<<<<< HEAD
+
 func (a *AttendanceHandler) FreezeAttendance(c echo.Context) error {
 	ctx := c.Request().Context()
 	collegeID, err := helpers.ExtractCollegeID(c)
@@ -211,7 +211,8 @@
 		return helpers.Error(c, "unable to freeze attendance", 500)
 	}
 	return helpers.Success(c, "Freezed Attendance", 200)
-=======
+}
+
 func (a *AttendanceHandler) MarkBulkAttendance(c echo.Context) error {
 	ctx := c.Request().Context()
 
@@ -246,5 +247,4 @@
 	}
 
 	return helpers.Success(c, "Bulk attendance marked successfully", http.StatusOK)
->>>>>>> 7bda0a0a
-}+}
